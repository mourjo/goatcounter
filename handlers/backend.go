// Copyright © 2019 Martin Tournoij – This file is part of GoatCounter and
// published under the terms of a slightly modified EUPL v1.2 license, which can
// be found in the LICENSE file or at https://license.goatcounter.com

package handlers

import (
	"compress/gzip"
	"context"
	"fmt"
	"io"
	"net"
	"net/http"
	"net/url"
	"os"
	"path/filepath"
	"strconv"
	"strings"
	"sync"
	"time"

	"github.com/arp242/geoip2-golang"
	"github.com/go-chi/chi"
	"github.com/go-chi/chi/middleware"
	"github.com/monoculum/formam"
	"zgo.at/blackmail"
	"zgo.at/errors"
	"zgo.at/goatcounter"
	"zgo.at/goatcounter/acme"
	"zgo.at/goatcounter/bgrun"
	"zgo.at/goatcounter/cfg"
	"zgo.at/goatcounter/pack"
	"zgo.at/guru"
	"zgo.at/isbot"
	"zgo.at/tz"
	"zgo.at/zdb"
	"zgo.at/zhttp"
	"zgo.at/zhttp/header"
	"zgo.at/zhttp/ztpl"
	"zgo.at/zlog"
	"zgo.at/zstd/zcrypto"
	"zgo.at/zstd/zint"
	"zgo.at/zstd/zjson"
	"zgo.at/zstripe"
	"zgo.at/zvalidate"
)

type backend struct{}

// DailyView forces the "view by day" if the number of selected days is larger than this.
const DailyView = 90

func (h backend) Mount(r chi.Router, db zdb.DB) {
	if !cfg.Prod {
		r.Use(delay())
	}

	r.Use(
		zhttp.RealIP,
		zhttp.Unpanic(cfg.Prod),
		addctx(db, true),
		middleware.RedirectSlashes,
		zhttp.NoStore,
		zhttp.WrapWriter)

	api{}.mount(r, db)
	vcounter{}.mount(r, db)

	r.NotFound(func(w http.ResponseWriter, r *http.Request) {
		zhttp.ErrPage(w, r, 404, errors.New("Not Found"))
	})
	r.MethodNotAllowed(func(w http.ResponseWriter, r *http.Request) {
		zhttp.ErrPage(w, r, 405, errors.New("Method Not Allowed"))
	})

	{
		rr := r.With(zhttp.Headers(nil))
		rr.Get("/robots.txt", zhttp.HandlerRobots([][]string{{"User-agent: *", "Disallow: /"}}))
		rr.Post("/jserr", zhttp.HandlerJSErr())
		rr.Post("/csp", zhttp.HandlerCSP())

		// 4 pageviews/second should be more than enough.
		rateLimited := rr.With(zhttp.Ratelimit(zhttp.RatelimitOptions{
			Client: func(r *http.Request) string {
				// Add in the User-Agent to reduce the problem of multiple
				// people in the same building hitting the limit.
				return r.RemoteAddr + r.UserAgent()
			},
			Store: zhttp.NewRatelimitMemory(),
			Limit: func(r *http.Request) (int, int64) {
				if !cfg.Prod {
					return 1 << 30, 1
				}
				// From httpbuf
				// TODO: in some setups this may always be true, e.g. when proxy
				// through nginx without settings this properly. Need to check.
				if r.RemoteAddr == "127.0.0.1" {
					return 1 << 14, 1
				}
				return 4, 1
			},
		}))
		countHandler := zhttp.Wrap(h.count)
		rateLimited.Get("/count", countHandler)
		rateLimited.Post("/count", countHandler) // to support navigator.sendBeacon (JS)
	}

	{
		headers := http.Header{
			"Strict-Transport-Security": []string{"max-age=2592000"},
			"X-Frame-Options":           []string{"deny"},
			"X-Content-Type-Options":    []string{"nosniff"},
		}

		// https://stripe.com/docs/security#content-security-policy
		ds := []string{header.CSPSourceSelf}
		if cfg.DomainStatic != "" {
			ds = append(ds, cfg.DomainStatic)
		}
		gc := "https://gc.goatcounter.com"
		if !cfg.Prod {
			gc = "http://gc." + cfg.Domain
		}
		header.SetCSP(headers, header.CSPArgs{
			header.CSPDefaultSrc: {header.CSPSourceNone},
			header.CSPImgSrc:     append(ds, "data:", gc),
			header.CSPScriptSrc: append(ds, "https://chat.goatcounter.com", "https://js.stripe.com",
				// Inline GoatCounter setup
				"https://gc.zgo.at", "'sha256-rhp1kopsm+UqtrN5qCeSn81YXeO4wJtXDvQE00OrLoQ='"),
			header.CSPStyleSrc:    append(ds, header.CSPSourceUnsafeInline), // style="height: " on the charts.
			header.CSPFontSrc:     ds,
			header.CSPFormAction:  {header.CSPSourceSelf, "https://explain.dalibo.com/new"},
			header.CSPConnectSrc:  {header.CSPSourceSelf, "https://chat.goatcounter.com", "https://api.stripe.com"},
			header.CSPFrameSrc:    {header.CSPSourceSelf, "https://js.stripe.com", "https://hooks.stripe.com"},
			header.CSPManifestSrc: ds,
			// Too much noise: header.CSPReportURI:  {"/csp"},
		})

		a := r.With(zhttp.Headers(headers), keyAuth)
		if !cfg.Prod {
			a = a.With(zhttp.Log(true, ""))
		}

		user{}.mount(a)
		{
			ap := a.With(loggedInOrPublic)
			ap.Get("/", zhttp.Wrap(h.dashboard))
			ap.Get("/pages", zhttp.Wrap(h.pages))
			ap.Get("/hchart-detail", zhttp.Wrap(h.hchartDetail))
			ap.Get("/hchart-more", zhttp.Wrap(h.hchartMore))
		}
		{
			af := a.With(loggedIn)
			if zstripe.SecretKey != "" && zstripe.SignSecret != "" && zstripe.PublicKey != "" {
				billing{}.mount(a, af)
			}
			af.Get("/updates", zhttp.Wrap(h.updates))
			af.Get("/settings", zhttp.Wrap(h.settings))
			af.Get("/code", zhttp.Wrap(h.code))
			af.Get("/ip", zhttp.Wrap(h.ip))
			af.Post("/save-settings", zhttp.Wrap(h.saveSettings))
			af.Get("/settings/change-code", zhttp.Wrap(h.changeCode))
			af.Post("/settings/change-code", zhttp.Wrap(h.changeCode))
			af.With(zhttp.Ratelimit(zhttp.RatelimitOptions{
				Client:  zhttp.RatelimitIP,
				Store:   zhttp.NewRatelimitMemory(),
				Limit:   zhttp.RatelimitLimit(1, 3600),
				Message: "you can request only one export per hour",
			})).Post("/export", zhttp.Wrap(h.startExport))
			af.Get("/export/{id}", zhttp.Wrap(h.downloadExport))
			af.Post("/import", zhttp.Wrap(h.importFile))
			af.Post("/add", zhttp.Wrap(h.addSubsite))
			af.Get("/remove/{id}", zhttp.Wrap(h.removeSubsiteConfirm))
			af.Post("/remove/{id}", zhttp.Wrap(h.removeSubsite))
			af.Get("/purge", zhttp.Wrap(h.purgeConfirm))
			af.Post("/purge", zhttp.Wrap(h.purge))
			af.Post("/delete", zhttp.Wrap(h.delete))
			admin{}.mount(af)
		}
	}
}

// Use GIF because it's the smallest filesize (PNG is 116 bytes, vs 43 for GIF).
var gif = []byte{0x47, 0x49, 0x46, 0x38, 0x39, 0x61, 0x1, 0x0, 0x1, 0x0, 0x80,
	0x1, 0x0, 0x0, 0x0, 0x0, 0xff, 0xff, 0xff, 0x21, 0xf9, 0x4, 0x1, 0xa, 0x0,
	0x1, 0x0, 0x2c, 0x0, 0x0, 0x0, 0x0, 0x1, 0x0, 0x1, 0x0, 0x0, 0x2, 0x2, 0x4c,
	0x1, 0x0, 0x3b}

var geodb = func() *geoip2.Reader {
	g, err := geoip2.FromBytes(pack.GeoDB)
	if err != nil {
		panic(err)
	}
	return g
}()

func geo(ip string) string {
	loc, _ := geodb.Country(net.ParseIP(ip))
	return loc.Country.IsoCode
}

func (h backend) count(w http.ResponseWriter, r *http.Request) error {
	w.Header().Set("Access-Control-Allow-Origin", "*")
	w.Header().Set("Content-Type", "image/gif")

	// Note this works in both HTTP/1.1 and HTTP/2, as the Go HTTP/2 server
	// picks up on this and sends the GOAWAY frame.
	// TODO: it would be better to set a short idle timeout, but this isn't
	// really something that can be configured per-handler at the moment.
	// https://github.com/golang/go/issues/16100
	w.Header().Set("Connection", "close")

	bot := isbot.Bot(r)
	// Don't track pages fetched with the browser's prefetch algorithm.
	if bot == isbot.BotPrefetch {
		return zhttp.Bytes(w, gif)
	}

	site := Site(r.Context())
	for _, ip := range site.Settings.IgnoreIPs {
		if ip == r.RemoteAddr {
			w.Header().Add("X-Goatcounter", fmt.Sprintf("ignored because %q is in the IP ignore list", ip))
			w.WriteHeader(http.StatusAccepted)
			return zhttp.Bytes(w, gif)
		}
	}

	hit := goatcounter.Hit{
		Site:            site.ID,
		UserAgentHeader: r.UserAgent(),
		Location:        geo(r.RemoteAddr),
		CreatedAt:       goatcounter.Now(),
		RemoteAddr:      r.RemoteAddr,
	}

	err := formam.NewDecoder(&formam.DecoderOptions{TagName: "json"}).Decode(r.URL.Query(), &hit)
	if err != nil {
		w.Header().Add("X-Goatcounter", fmt.Sprintf("error decoding parameters: %s", err))
		w.WriteHeader(400)
		return zhttp.Bytes(w, gif)
	}
	if hit.Bot > 0 && hit.Bot < 150 {
		w.Header().Add("X-Goatcounter", fmt.Sprintf("wrong value: b=%d", hit.Bot))
		w.WriteHeader(400)
		return zhttp.Bytes(w, gif)
	}

	if isbot.Is(bot) { // Prefer the backend detection.
		hit.Bot = int(bot)
	}

<<<<<<< HEAD
	if cfg.GoatcounterCom {
		if uint8(hit.Bot) >= isbot.BotJSPhanton {
			ctx := zdb.With(context.Background(), zdb.MustGet(r.Context()))
			bgrun.Run("botlog:insert", func() {
				bl := goatcounter.AdminBotlog{
					Bot:       hit.Bot,
					UserAgent: r.UserAgent(),
					Headers:   r.Header,
					URL:       r.RequestURI,
				}
				err := bl.Insert(ctx, r.RemoteAddr)
				if err != nil {
					zlog.Error(err)
				}
			})
		}
	}

	err = hit.Validate(r.Context(), true)
=======
	err = hit.Validate(r.Context())
>>>>>>> 3b36e4c3
	if err != nil {
		w.Header().Add("X-Goatcounter", fmt.Sprintf("not valid: %s", err))
		w.WriteHeader(400)
		return zhttp.Bytes(w, gif)
	}

	goatcounter.Memstore.Append(hit)
	return zhttp.Bytes(w, gif)
}

func (h backend) pages(w http.ResponseWriter, r *http.Request) error {
	site := Site(r.Context())

	exclude, err := zint.Split(r.URL.Query().Get("exclude"), ",")
	if err != nil {
		return err
	}

	var (
		filter     = r.URL.Query().Get("filter")
		pathFilter []int64
	)
	if filter != "" {
		pathFilter, err = goatcounter.PathFilter(r.Context(), filter, true)
		if err != nil {
			return err
		}
	}

	asText := r.URL.Query().Get("as-text") == "on" || r.URL.Query().Get("as-text") == "true"
	start, end, err := getPeriod(w, r, site)
	if err != nil {
		return err
	}
	daily, forcedDaily := getDaily(r, start, end)
	m, err := strconv.ParseInt(r.URL.Query().Get("max"), 10, 64)
	if err != nil {
		return err
	}
	max := int(m)

	o, err := strconv.ParseInt(r.URL.Query().Get("offset"), 10, 64)
	if err != nil {
		o = 1
	}
	offset := int(o)

	// Load new totals unless this is for pagination.
	var (
		wg sync.WaitGroup

		totalTpl   string
		totalPages goatcounter.HitStat
		totalErr   error

		maxTotals int
		maxErr    error

		totalHits, totalUnique int
		totalCountErr          error
	)

	// Filtering instead of paginating: get new "totals" stats as well.
	// TODO: also re-render the the horizontal bar charts below, but this isn't
	// currently possible since not all data is linked to a path.
	//
	// TODO: use widgets for this.
	if len(exclude) == 0 {
		wg.Add(1)
		go func() {
			defer zlog.Recover(func(l zlog.Log) zlog.Log { return l.FieldsRequest(r) })
			defer wg.Done()

			maxTotals, totalErr = totalPages.Totals(r.Context(), start, end, pathFilter, daily)
			if totalErr != nil {
				return
			}

			totalTpl, totalErr = ztpl.ExecuteString("_dashboard_totals_row.gohtml", struct {
				Context context.Context
				Site    *goatcounter.Site
				Page    goatcounter.HitStat
				Daily   bool
				Max     int
			}{r.Context(), site, totalPages, daily, maxTotals})
		}()

		wg.Add(1)
		go func() {
			defer zlog.Recover(func(l zlog.Log) zlog.Log { return l.FieldsRequest(r) })
			defer wg.Done()

			max, maxErr = goatcounter.GetMax(r.Context(), start, end, pathFilter, daily)
		}()

		wg.Add(1)
		go func() {
			defer zlog.Recover(func(l zlog.Log) zlog.Log { return l.FieldsRequest(r) })
			defer wg.Done()

			totalHits, totalUnique, totalCountErr = goatcounter.GetTotalCount(r.Context(), start, end, pathFilter)
		}()
	}

	var pages goatcounter.HitStats
	totalDisplay, totalUniqueDisplay, more, err := pages.List(
		r.Context(), start, end, pathFilter, exclude, daily)
	if err != nil {
		return err
	}

	t := "_dashboard_pages_rows.gohtml"
	if asText {
		t = "_dashboard_pages_text_rows.gohtml"
	}

	tpl, err := ztpl.ExecuteString(t, struct {
		Context     context.Context
		Pages       goatcounter.HitStats
		Site        *goatcounter.Site
		PeriodStart time.Time
		PeriodEnd   time.Time
		Daily       bool
		ForcedDaily bool
		Max         int
		Offset      int

		// Dummy values so template won't error out.
		Refs     bool
		ShowRefs string
	}{r.Context(), pages, site, start, end, daily, forcedDaily, int(max),
		offset, false, ""})
	if err != nil {
		return err
	}

	paths := make([]string, len(pages))
	for i := range pages {
		paths[i] = pages[i].Path
	}

	wg.Wait()
	if totalErr != nil {
		return totalErr
	}
	if maxErr != nil {
		return maxErr
	}
	if totalCountErr != nil {
		return totalCountErr
	}

	return zhttp.JSON(w, map[string]interface{}{
		"rows":                 tpl,
		"totals":               totalTpl,
		"paths":                paths,
		"total_hits":           totalHits,
		"total_display":        totalDisplay,
		"total_unique":         totalUnique,
		"total_unique_display": totalUniqueDisplay,
		"max":                  max,
		"more":                 more,
	})
}

// TODO: don't hard-code limit to 10, and allow pagination here too.
func (h backend) hchartDetail(w http.ResponseWriter, r *http.Request) error {
	start, end, err := getPeriod(w, r, Site(r.Context()))
	if err != nil {
		return err
	}

	v := zvalidate.New()
	name := r.URL.Query().Get("name")
	kind := r.URL.Query().Get("kind")
	v.Required("name", name)
	v.Include("kind", kind, []string{"browser", "system", "size", "topref"})
	v.Required("kind", kind)
	total := int(v.Integer("total", r.URL.Query().Get("total")))
	if v.HasErrors() {
		return v
	}

	var (
		filter     = r.URL.Query().Get("filter")
		pathFilter []int64
	)
	if filter != "" {
		pathFilter, err = goatcounter.PathFilter(r.Context(), filter, true)
		if err != nil {
			return err
		}
	}

	var detail goatcounter.Stats
	switch kind {
	case "browser":
		err = detail.ListBrowser(r.Context(), name, start, end, pathFilter)
	case "system":
		err = detail.ListSystem(r.Context(), name, start, end, pathFilter)
	case "size":
		err = detail.ListSize(r.Context(), name, start, end, pathFilter)
	case "topref":
		if name == "(unknown)" {
			name = ""
		}
		err = detail.ByRef(r.Context(), start, end, pathFilter, name)
	}
	if err != nil {
		return err
	}

	return zhttp.JSON(w, map[string]interface{}{
		"html": string(goatcounter.HorizontalChart(r.Context(), detail, total, 10, false, false)),
	})
}

func (h backend) hchartMore(w http.ResponseWriter, r *http.Request) error {
	site := Site(r.Context())

	start, end, err := getPeriod(w, r, site)
	if err != nil {
		return err
	}

	v := zvalidate.New()
	kind := r.URL.Query().Get("kind")
	v.Include("kind", kind, []string{"browser", "system", "location", "ref", "topref"})
	v.Required("kind", kind)
	total := int(v.Integer("total", r.URL.Query().Get("total")))
	offset := int(v.Integer("offset", r.URL.Query().Get("offset")))

	var (
		filter     = r.URL.Query().Get("filter")
		pathFilter []int64
	)
	if filter != "" {
		pathFilter, err = goatcounter.PathFilter(r.Context(), filter, true)
		if err != nil {
			return err
		}
	}

	showRefs := ""
	if kind == "ref" {
		showRefs = r.URL.Query().Get("showrefs")
		v.Required("showrefs", "showRefs")
	}
	if v.HasErrors() {
		return v
	}

	var (
		page     goatcounter.Stats
		size     = 6
		paginate = false
		link     = true
	)
	switch kind {
	case "browser":
		err = page.ListBrowsers(r.Context(), start, end, pathFilter, 6, offset)
	case "system":
		err = page.ListSystems(r.Context(), start, end, pathFilter, 6, offset)
	case "location":
		err = page.ListLocations(r.Context(), start, end, pathFilter, 6, offset)
		link = false
	case "ref":
		err = page.ListRefsByPath(r.Context(), showRefs, start, end, offset)
		size = site.Settings.Limits.Ref
		paginate = offset == 0
		link = false
	case "topref":
		err = page.ListTopRefs(r.Context(), start, end, pathFilter, offset)
	}
	if err != nil {
		return err
	}

	return zhttp.JSON(w, map[string]interface{}{
		"html": string(goatcounter.HorizontalChart(r.Context(), page, total, size, link, paginate)),
		"more": page.More,
	})
}

func (h backend) updates(w http.ResponseWriter, r *http.Request) error {
	u := goatcounter.GetUser(r.Context())

	var up goatcounter.Updates
	err := up.List(r.Context(), u.SeenUpdatesAt)
	if err != nil {
		return err
	}

	seenat := u.SeenUpdatesAt
	err = u.SeenUpdates(r.Context())
	if err != nil {
		zlog.Field("user", fmt.Sprintf("%d", u.ID)).Error(err)
	}

	return zhttp.Template(w, "backend_updates.gohtml", struct {
		Globals
		Updates goatcounter.Updates
		SeenAt  time.Time
	}{newGlobals(w, r), up, seenat})
}

func (h backend) settings(w http.ResponseWriter, r *http.Request) error {
	return h.settingsTpl(w, r, nil)
}

func (h backend) settingsTpl(w http.ResponseWriter, r *http.Request, verr *zvalidate.Validator) error {
	var sites goatcounter.Sites
	err := sites.ListSubs(r.Context())
	if err != nil {
		return err
	}

	var exports goatcounter.Exports
	err = exports.List(r.Context())
	if err != nil {
		return err
	}

	var tokens goatcounter.APITokens
	err = tokens.List(r.Context())
	if err != nil {
		return err
	}

	del := map[string]interface{}{
		"ContactMe": r.URL.Query().Get("contact_me") == "true",
		"Reason":    r.URL.Query().Get("reason"),
	}

	return zhttp.Template(w, "backend_settings.gohtml", struct {
		Globals
		SubSites  goatcounter.Sites
		Validate  *zvalidate.Validator
		Timezones []*tz.Zone
		Delete    map[string]interface{}
		Exports   goatcounter.Exports
		APITokens goatcounter.APITokens
	}{newGlobals(w, r), sites, verr, tz.Zones, del, exports, tokens})
}

func (h backend) code(w http.ResponseWriter, r *http.Request) error {
	var sites goatcounter.Sites
	err := sites.ListSubs(r.Context())
	if err != nil {
		return err
	}

	cd := cfg.DomainCount
	if cd == "" {
		cd = Site(r.Context()).Domain()
		if cfg.Port != "" {
			cd += ":" + cfg.Port
		}
	}

	return zhttp.Template(w, "backend_code.gohtml", struct {
		Globals
		SubSites    goatcounter.Sites
		CountDomain string
	}{newGlobals(w, r), sites, cd})
}

func (h backend) ip(w http.ResponseWriter, r *http.Request) error {
	return zhttp.String(w, r.RemoteAddr)
}

func (h backend) saveSettings(w http.ResponseWriter, r *http.Request) error {
	v := zvalidate.New()

	args := struct {
		Cname      string                   `json:"cname"`
		LinkDomain string                   `json:"link_domain"`
		Settings   goatcounter.SiteSettings `json:"settings"`
		User       goatcounter.User         `json:"user"`
	}{}
	_, err := zhttp.Decode(r, &args)
	if err != nil {
		ferr, ok := err.(*formam.Error)
		if !ok || ferr.Code() != formam.ErrCodeConversion {
			return err
		}
		v.Append(ferr.Path(), "must be a number")

		// TODO: we return here because formam stops decoding on the first
		// error. We should really fix this in formam, but it's an incompatible
		// change.
		return h.settingsTpl(w, r, &v)
	}

	txctx, tx, err := zdb.Begin(r.Context())
	if err != nil {
		return err
	}
	defer tx.Rollback()

	user := goatcounter.GetUser(txctx)

	emailChanged := false
	if cfg.GoatcounterCom && args.User.Email != user.Email {
		emailChanged = true
	}

	user.Email = args.User.Email
	err = user.Update(txctx, emailChanged)
	if err != nil {
		var vErr *zvalidate.Validator
		if !errors.As(err, &vErr) {
			return err
		}
		v.Sub("user", "", err)
	}

	site := Site(txctx)
	site.Settings = args.Settings
	site.LinkDomain = args.LinkDomain
	if args.Cname != "" && !site.PlanCustomDomain(txctx) {
		return guru.New(http.StatusForbidden, "need a business plan to set custom domain")
	}

	makecert := false
	if args.Cname == "" {
		site.Cname = nil
	} else {
		if site.Cname == nil || *site.Cname != args.Cname {
			makecert = true // Make after we persisted to DB.
		}
		site.Cname = &args.Cname
	}

	err = site.Update(txctx)
	if err != nil {
		var vErr *zvalidate.Validator
		if !errors.As(err, &vErr) {
			return err
		}
		v.Sub("site", "", err)
	}

	if v.HasErrors() {
		return h.settingsTpl(w, r, &v)
	}

	err = tx.Commit()
	if err != nil {
		return err
	}

	if emailChanged {
		sendEmailVerify(site, user)
	}

	if makecert {
		ctx := goatcounter.NewContext(r.Context())
		bgrun.Run(fmt.Sprintf("acme.Make:%s", args.Cname), func() {
			err := acme.Make(args.Cname)
			if err != nil {
				zlog.Field("domain", args.Cname).Error(err)
				return
			}

			err = site.UpdateCnameSetupAt(ctx)
			if err != nil {
				zlog.Field("domain", args.Cname).Error(err)
			}
		})
	}

	zhttp.Flash(w, "Saved!")
	return zhttp.SeeOther(w, "/settings")
}

func (h backend) changeCode(w http.ResponseWriter, r *http.Request) error {
	if r.Method == "GET" {
		return zhttp.Template(w, "backend_settings_code.gohtml", struct {
			Globals
		}{newGlobals(w, r)})
	}

	var args struct {
		Code string `json:"code"`
	}
	_, err := zhttp.Decode(r, &args)
	if err != nil {
		return err
	}

	site := Site(r.Context())
	err = site.UpdateCode(r.Context(), args.Code)
	if err != nil {
		return err
	}

	zhttp.Flash(w, "Saved!")
	return zhttp.SeeOther(w, site.URL()+"/settings")
}

func (h backend) importFile(w http.ResponseWriter, r *http.Request) error {
	v := zvalidate.New()
	replace := v.Boolean("replace", r.Form.Get("replace"))
	if v.HasErrors() {
		return v
	}

	file, head, err := r.FormFile("csv")
	if err != nil {
		return err
	}
	defer file.Close()

	var fp io.ReadCloser = file
	if strings.HasSuffix(head.Filename, ".gz") {
		fp, err = gzip.NewReader(file)
		if err != nil {
			return guru.Errorf(400, "could not read as gzip: %w", err)
		}
	}
	defer fp.Close()

	ctx := goatcounter.NewContext(r.Context())
	bgrun.Run(fmt.Sprintf("import:%d", Site(ctx).ID),
		func() { goatcounter.Import(ctx, fp, replace, true) })

	zhttp.Flash(w, "Import started in the background; you’ll get an email when it’s done.")
	return zhttp.SeeOther(w, "/settings#tab-export")
}

func (h backend) startExport(w http.ResponseWriter, r *http.Request) error {
	r.ParseForm()

	v := zvalidate.New()
	startFrom := v.Integer("startFrom", r.Form.Get("startFrom"))
	if v.HasErrors() {
		return v
	}

	var export goatcounter.Export
	fp, err := export.Create(r.Context(), startFrom)
	if err != nil {
		return err
	}

	ctx := goatcounter.NewContext(r.Context())
	bgrun.Run(fmt.Sprintf("export web:%d", Site(ctx).ID),
		func() { export.Run(ctx, fp, true) })

	zhttp.Flash(w, "Export started in the background; you’ll get an email with a download link when it’s done.")
	return zhttp.SeeOther(w, "/settings#tab-export")
}

func (h backend) downloadExport(w http.ResponseWriter, r *http.Request) error {
	v := zvalidate.New()
	id := v.Integer("id", chi.URLParam(r, "id"))
	if v.HasErrors() {
		return v
	}

	var export goatcounter.Export
	err := export.ByID(r.Context(), id)
	if err != nil {
		return err
	}

	fp, err := os.Open(export.Path)
	if err != nil {
		if os.IsNotExist(err) {
			zhttp.FlashError(w, "It looks like there is no export yet.")
			return zhttp.SeeOther(w, "/settings#tab-export")
		}

		return err
	}
	defer fp.Close()

	err = header.SetContentDisposition(w.Header(), header.DispositionArgs{
		Type:     header.TypeAttachment,
		Filename: filepath.Base(export.Path),
	})
	if err != nil {
		return err
	}

	w.Header().Set("Content-Type", "application/gzip")
	return zhttp.Stream(w, fp)
}

func (h backend) removeSubsiteConfirm(w http.ResponseWriter, r *http.Request) error {
	v := zvalidate.New()
	id := v.Integer("id", chi.URLParam(r, "id"))
	if v.HasErrors() {
		return v
	}

	var s goatcounter.Site
	err := s.ByID(r.Context(), id)
	if err != nil {
		return err
	}

	return zhttp.Template(w, "backend_remove.gohtml", struct {
		Globals
		Site goatcounter.Site
	}{newGlobals(w, r), s})
}

func (h backend) removeSubsite(w http.ResponseWriter, r *http.Request) error {
	v := zvalidate.New()
	id := v.Integer("id", chi.URLParam(r, "id"))
	if v.HasErrors() {
		return v
	}

	var s goatcounter.Site
	err := s.ByID(r.Context(), id)
	if err != nil {
		return err
	}

	err = s.Delete(r.Context())
	if err != nil {
		return err
	}

	zhttp.Flash(w, "Site ‘%s ’removed.", s.URL())
	return zhttp.SeeOther(w, "/settings#tab-additional-sites")
}

func (h backend) addSubsite(w http.ResponseWriter, r *http.Request) error {
	var args struct {
		Code  string `json:"code"`
		Cname string `json:"cname"`
	}
	_, err := zhttp.Decode(r, &args)
	if err != nil {
		return err
	}

	parent := Site(r.Context())
	site := goatcounter.Site{
		Parent:   &parent.ID,
		Plan:     goatcounter.PlanChild,
		Settings: parent.Settings,
	}
	if cfg.GoatcounterCom {
		site.Code = args.Code
	} else {
		site.Code = "serve-" + zcrypto.Secret64()
		site.Cname = &args.Cname
	}

	err = zdb.TX(r.Context(), func(ctx context.Context, tx zdb.DB) error {
		err := site.Insert(ctx)
		if err != nil {
			return err
		}
		if !cfg.GoatcounterCom {
			return site.UpdateCnameSetupAt(ctx)
		}
		return nil
	})
	if err != nil {
		zhttp.FlashError(w, err.Error())
		return zhttp.SeeOther(w, "/settings#tab-additional-sites")
	}

	zhttp.Flash(w, "Site ‘%s’ added.", site.URL())
	return zhttp.SeeOther(w, "/settings#tab-additional-sites")
}

func (h backend) purgeConfirm(w http.ResponseWriter, r *http.Request) error {
	path := strings.TrimSpace(r.URL.Query().Get("path"))
	title := r.URL.Query().Get("match-title") == "on"

	var list goatcounter.HitStats
	err := list.ListPathsLike(r.Context(), path, title)
	if err != nil {
		return err
	}

	return zhttp.Template(w, "backend_purge.gohtml", struct {
		Globals
		PurgePath string
		List      goatcounter.HitStats
	}{newGlobals(w, r), path, list})
}

func (h backend) purge(w http.ResponseWriter, r *http.Request) error {
	paths, err := zint.Split(r.Form.Get("paths"), ",")
	if err != nil {
		return err
	}

	ctx := goatcounter.NewContext(r.Context())
	bgrun.Run(fmt.Sprintf("purge:%d", Site(ctx).ID), func() {
		var list goatcounter.Hits
		err := list.Purge(ctx, paths)
		if err != nil {
			zlog.Error(err)
		}
	})

	zhttp.Flash(w, "Started in the background; may take about 10-20 seconds to fully process.")
	return zhttp.SeeOther(w, "/settings#tab-purge")
}

func hasPlan(site *goatcounter.Site) (bool, error) {
	if !cfg.GoatcounterCom || site.Plan == goatcounter.PlanChild ||
		site.Stripe == nil || *site.Stripe == "" || site.FreePlan() || site.PayExternal() != "" {
		return false, nil
	}

	var customer struct {
		Subscriptions struct {
			Data []struct {
				CancelAtPeriodEnd bool            `json:"cancel_at_period_end"`
				CurrentPeriodEnd  zjson.Timestamp `json:"current_period_end"`
				Plan              struct {
					Quantity int `json:"quantity"`
				} `json:"plan"`
			} `json:"data"`
		} `json:"subscriptions"`
	}
	_, err := zstripe.Request(&customer, "GET",
		fmt.Sprintf("/v1/customers/%s", *site.Stripe), "")
	if err != nil {
		return false, err
	}

	if len(customer.Subscriptions.Data) == 0 {
		return false, nil
	}

	if customer.Subscriptions.Data[0].CancelAtPeriodEnd {
		return false, nil
	}

	return true, nil
}

func (h backend) delete(w http.ResponseWriter, r *http.Request) error {
	site := Site(r.Context())

	if cfg.GoatcounterCom {
		var args struct {
			Reason    string `json:"reason"`
			ContactMe bool   `json:"contact_me"`
		}
		_, err := zhttp.Decode(r, &args)
		if err != nil {
			zlog.Error(err)
		}

		has, err := hasPlan(site)
		if err != nil {
			return err
		}
		if has {
			zhttp.FlashError(w, "This site still has a Stripe subscription; cancel that first on the billing page.")
			q := url.Values{}
			q.Set("reason", args.Reason)
			q.Set("contact_me", fmt.Sprintf("%t", args.ContactMe))
			return zhttp.SeeOther(w, "/settings?"+q.Encode()+"#tab-delete")
		}

		if args.Reason != "" {
			bgrun.Run("email:deletion", func() {
				contact := "false"
				if args.ContactMe {
					var u goatcounter.User
					err := u.BySite(r.Context(), site.ID)
					if err != nil {
						zlog.Error(err)
					} else {
						contact = u.Email
					}
				}

				blackmail.Send("GoatCounter deletion",
					blackmail.From("GoatCounter deletion", cfg.EmailFrom),
					blackmail.To(cfg.EmailFrom),
					blackmail.Bodyf(`Deleted: %s (%d): contact_me: %s; reason: %s`,
						site.Code, site.ID, contact, args.Reason))
			})
		}
	}

	err := site.Delete(r.Context())
	if err != nil {
		return err
	}

	if site.Parent != nil {
		var p goatcounter.Site
		err := p.ByID(r.Context(), *site.Parent)
		if err != nil {
			return err
		}
		return zhttp.SeeOther(w, p.URL())
	}

	if cfg.GoatcounterCom {
		return zhttp.SeeOther(w, "https://"+cfg.Domain)
	}
	return zhttp.SeeOther(w, "/")
}

func getPeriod(w http.ResponseWriter, r *http.Request, site *goatcounter.Site) (time.Time, time.Time, error) {
	var start, end time.Time

	if d := r.URL.Query().Get("period-start"); d != "" {
		var err error
		start, err = time.ParseInLocation("2006-01-02", d, site.Settings.Timezone.Loc())
		if err != nil {
			return start, end, guru.Errorf(400, "Invalid start date: %q", d)
		}
	}
	if d := r.URL.Query().Get("period-end"); d != "" {
		var err error
		end, err = time.ParseInLocation("2006-01-02 15:04:05", d+" 23:59:59", site.Settings.Timezone.Loc())
		if err != nil {
			return start, end, guru.Errorf(400, "Invalid end date: %q", d)
		}
	}

	// Allow viewing a week before the site was created at the most.
	c := site.FirstHitAt.Add(-24 * time.Hour * 7)
	if start.Before(c) {
		y, m, d := c.In(site.Settings.Timezone.Loc()).Date()
		start = time.Date(y, m, d, 0, 0, 0, 0, site.Settings.Timezone.Loc())
	}

	return start.UTC(), end.UTC(), nil
}

func getDaily(r *http.Request, start, end time.Time) (daily bool, forced bool) {
	if end.Sub(start).Hours()/24 >= DailyView {
		return true, true
	}
	d := strings.ToLower(r.URL.Query().Get("daily"))
	return d == "on" || d == "true", false
}<|MERGE_RESOLUTION|>--- conflicted
+++ resolved
@@ -249,29 +249,7 @@
 		hit.Bot = int(bot)
 	}
 
-<<<<<<< HEAD
-	if cfg.GoatcounterCom {
-		if uint8(hit.Bot) >= isbot.BotJSPhanton {
-			ctx := zdb.With(context.Background(), zdb.MustGet(r.Context()))
-			bgrun.Run("botlog:insert", func() {
-				bl := goatcounter.AdminBotlog{
-					Bot:       hit.Bot,
-					UserAgent: r.UserAgent(),
-					Headers:   r.Header,
-					URL:       r.RequestURI,
-				}
-				err := bl.Insert(ctx, r.RemoteAddr)
-				if err != nil {
-					zlog.Error(err)
-				}
-			})
-		}
-	}
-
 	err = hit.Validate(r.Context(), true)
-=======
-	err = hit.Validate(r.Context())
->>>>>>> 3b36e4c3
 	if err != nil {
 		w.Header().Add("X-Goatcounter", fmt.Sprintf("not valid: %s", err))
 		w.WriteHeader(400)
